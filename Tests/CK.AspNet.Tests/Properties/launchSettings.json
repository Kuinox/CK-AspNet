--- conflicted
+++ resolved
@@ -2,16 +2,7 @@
   "profiles": {
     "NUnit.Runners.Net4": {
       "commandName": "Executable",
-<<<<<<< HEAD
       "executablePath": "%USERPROFILE%\\.nuget\\packages\\nunit.runners.net4\\2.6.4\\tools\\nunit.exe",
-      "commandLineArgs": "CK.AspNet.Tests.dll"
-    },
-    "GUI Release": {
-      "commandName": "Executable",
-      "executablePath": "%USERPROFILE%\\.nuget\\packages\\nunit.runners.net4\\2.6.4\\tools\\nunit.exe",
-=======
-      "executablePath": "..\\..\\..\\..\\..\\packages\\NUnit.Runners.Net4.2.6.4\\tools\\nunit.exe",
->>>>>>> 728fea8d
       "commandLineArgs": "CK.AspNet.Tests.dll"
     }
   }
